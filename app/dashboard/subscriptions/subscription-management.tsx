"use client";
import { useState, useEffect } from "react";
import { formatEther, Address } from "viem";
import {
  Plus,
  Edit,
  Trash2,
  Wallet,
  DollarSign,
  Users,
  Zap,
  MoreHorizontal,
  ExternalLink,
  CheckCircle,
  AlertCircle,
  Sparkles,
  Calendar,
  CreditCard,
  PieChart,
  TrendingUp,
  Filter,
  ChevronRight,
  ArrowUpRight,
  BarChart2,
  Clock,
  Search,
  Tag,
  RefreshCw,
  Settings,
  Bell,
  Download,
  UserPlus,
  Loader2,
  Info,
  X,
} from "lucide-react";
import { motion, AnimatePresence } from "framer-motion";
import {
  Card,
  CardHeader,
  CardTitle,
  CardDescription,
  CardContent,
  CardFooter,
} from "@/components/ui/card";
import { Button } from "@/components/ui/button";
import { Input } from "@/components/ui/input";
import { Badge } from "@/components/ui/badge";
import {
  DropdownMenu,
  DropdownMenuTrigger,
  DropdownMenuContent,
  DropdownMenuItem,
  DropdownMenuSeparator,
} from "@/components/ui/dropdown-menu";
import { Tabs, TabsList, TabsTrigger } from "@/components/ui/tabs";
import {
  TooltipProvider,
  Tooltip,
  TooltipTrigger,
  TooltipContent,
} from "@/components/ui/tooltip";
import { useToast } from "@/hooks/use-toast";
import { useAccount, useSwitchChain, useWalletClient } from "wagmi";
import { isAddress } from "viem";
import { erc7710WalletActions } from "@metamask/delegation-toolkit/experimental";
import { v4 as uuidv4 } from 'uuid';
import { Select, SelectTrigger, SelectValue, SelectContent, SelectItem } from "@/components/ui/select";
import { Switch } from "@/components/ui/switch";
import { Dialog, DialogContent, DialogHeader, DialogTitle, DialogDescription, DialogFooter } from "@/components/ui/dialog";
import { Label } from "@/components/ui/label";
import { sepolia as chain } from "viem/chains";
import { createSessionAccount } from "@/lib/config";
import { calculateStreamParams } from "@/lib/streaming";
export interface StreamConfig {
  expiry: number;
  amountPerSecond: string;
  maxAmount: string;
  startTime: number;
}

<<<<<<< HEAD
// Import UI components
import {
  Dialog,
  DialogContent,
  DialogDescription,
  DialogFooter,
  DialogHeader,
  DialogTitle,
} from "@/components/ui/dialog";
import {
  Select,
  SelectContent,
  SelectItem,
  SelectTrigger,
  SelectValue,
} from "@/components/ui/select";
import { Label } from "@/components/ui/label";
import { Switch } from "@/components/ui/switch";

// Import modals
import { AddSubscriptionModal } from "./modals/add-subscription-modal";
import { EditSubscriptionModal } from "./modals/edit-subscription-modal";
import { DeleteSubscriptionModal } from "./modals/delete-subscription-modal";
import { ShareSubscriptionModal } from "./modals/share-subscription-modal";
import { StatsSubscriptionModal } from "./modals/stats-subscription-modal";

// Import types
import { Subscription } from "./types";

// Type definitions
type FormValue = string | boolean | number;
type FormField = keyof Subscription;
=======
export interface Subscription {
  id: string;
  name: string;
  amount: string;
  numericAmount: number;
  frequency: string;
  nextPayment: string;
  category: string;
  paymentMethod: string;
  status: "active" | "paused" | "expiring" | "shared";
  description?: string;
  contractAddress?: string;
  erc7715?: boolean;
  tokenAddress?: string;
  recipient?: string;
  isAutoRenewing?: boolean;
  color?: string;
  createdAt?: string;
  logo?: string;
  lastPayment?: string;
  totalSpent?: string;
  totalPayments?: number;
  remainingPayments?: number;
  sharedWith?: string[];
  permissionsContext?: any;
  delegationManager?: string;
  streamConfig?: StreamConfig;
}
>>>>>>> 18c1d1ce

// Animation variants
const containerVariants = {
  hidden: { opacity: 0 },
  show: {
    opacity: 1,
    transition: {
      staggerChildren: 0.08,
    },
  },
};

const itemVariants = {
  hidden: { y: 20, opacity: 0 },
  show: { y: 0, opacity: 1, transition: { type: "spring", stiffness: 300 } },
};

// Status variants
const statusVariants = {
  active: {
    bg: "bg-green-100 dark:bg-green-900/30",
    text: "text-green-800 dark:text-green-400",
    icon: CheckCircle,
  },
  paused: {
    bg: "bg-amber-100 dark:bg-amber-900/30",
    text: "text-amber-800 dark:text-amber-400",
    icon: AlertCircle,
  },
  expiring: {
    bg: "bg-red-100 dark:bg-red-900/30",
    text: "text-red-800 dark:text-red-400",
    icon: AlertCircle,
  },
  shared: {
    bg: "bg-blue-100 dark:bg-blue-900/30",
    text: "text-blue-800 dark:text-blue-400",
    icon: Sparkles,
  },
};

// Educational Content Component
interface ERC7715EducationProps {
  onClose: () => void;
}

const ERC7715Education = ({ onClose }: ERC7715EducationProps) => {
  return (
    <motion.div
      initial={{ y: -50, opacity: 0 }}
      animate={{ y: 0, opacity: 1 }}
      exit={{ y: -50, opacity: 0 }}
      className="mb-6"
    >
      <Card className="bg-indigo-50 dark:bg-indigo-950/30 border-l-4 border-indigo-500">
        <CardContent className="p-4">
          <div className="flex justify-between items-start">
            <div className="flex gap-3">
              <Info className="h-5 w-5 text-indigo-600 mt-0.5" />
              <div>
                <h3 className="font-semibold text-lg text-indigo-800 dark:text-indigo-200">
                  Understanding Smart Subscriptions (ERC-7715)
                </h3>
                <div className="mt-2 space-y-2">
                  <p className="text-sm text-muted-foreground">
                    1. First, you grant spending permissions to your smart account
                  </p>
                  <p className="text-sm text-muted-foreground">
                    2. Your smart account automatically pays subscriptions from your wallet
                  </p>
                  <p className="text-sm text-muted-foreground">
                    3. No need to manually approve each payment
                  </p>
                </div>
              </div>
            </div>
            <Button variant="ghost" size="sm" onClick={onClose} className="h-8 w-8 p-0">
              <X className="h-4 w-4" />
            </Button>
          </div>
        </CardContent>
      </Card>
    </motion.div>
  );
};

function useStreamProgress(subscription: Subscription | null) {
  const [progress, setProgress] = useState<{
    streamed: bigint;
    remaining: bigint;
    percentComplete: number;
  } | null>(null);

  useEffect(() => {
    if (!subscription?.streamConfig) return;

    const updateProgress = () => {
      const now = Math.floor(Date.now() / 1000);
      const config = subscription.streamConfig!;
      
      const duration = config.expiry - config.startTime;
      const elapsed = now - config.startTime;
      
      const amountPerSecond = BigInt(config.amountPerSecond);
      const streamed = amountPerSecond * BigInt(elapsed);
      const maxAmount = BigInt(config.maxAmount);
      
      setProgress({
        streamed,
        remaining: maxAmount - streamed,
        percentComplete: (elapsed / duration) * 100
      });
    };

    updateProgress();
    const interval = setInterval(updateProgress, 1000);
    return () => clearInterval(interval);
  }, [subscription]);

  return progress;
}

export default function SubscriptionManagement() {
  const { toast } = useToast();
  const { address, isConnected } = useAccount();
  const { switchChainAsync } = useSwitchChain();
  const { data: walletClient } = useWalletClient();
  
  // State
  const [showERC7715Info, setShowERC7715Info] = useState(true);
  const [isAddModalOpen, setIsAddModalOpen] = useState(false);
  const [isEditModalOpen, setIsEditModalOpen] = useState(false);
  const [isDeleteModalOpen, setIsDeleteModalOpen] = useState(false);
  const [isShareModalOpen, setIsShareModalOpen] = useState(false);
  const [isStatsModalOpen, setIsStatsModalOpen] = useState(false);
<<<<<<< HEAD
  const [expandedSubscription, setExpandedSubscription] = useState<string | null>(null);
=======
  const [isSubmitting, setIsSubmitting] = useState(false);
  const [expandedSubscription, setExpandedSubscription] = useState<string | null>(null);
  
  // Form state
  const [formState, setFormState] = useState<Subscription>({
    id: "",
    name: "",
    amount: "",
    numericAmount: 0,
    frequency: "Monthly",
    nextPayment: "",
    category: "Entertainment",
    paymentMethod: "MetaMask",
    status: "active",
    description: "",
    contractAddress: "",
    erc7715: false,
    tokenAddress: "",
    recipient: "",
    isAutoRenewing: false,
    color: "#6366F1",
  });
  
  const [erc7715Loading, setErc7715Loading] = useState(false);
  const [erc7715Error, setErc7715Error] = useState<string | null>(null);
>>>>>>> 18c1d1ce
  const [currentSubscription, setCurrentSubscription] = useState<Subscription | null>(null);
  const [subscriptions, setSubscriptions] = useState<Subscription[]>([]);
  const [activeTab, setActiveTab] = useState("all");
  const [searchQuery, setSearchQuery] = useState("");
  const [sortBy, setSortBy] = useState("name");
  const [showFilters, setShowFilters] = useState(false);
  const [selectedCategories, setSelectedCategories] = useState<string[]>([]);
  const [viewMode, setViewMode] = useState("grid");
  
  // Constants
  const SECONDS_IN_MONTH = 30 * 24 * 60 * 60;
  const categories = ["Entertainment", "Productivity", "Storage", "Shopping", "Finance", "Health & Fitness", "Education", "Utilities", "Food & Drink", "Gaming", "News", "Social", "Travel", "Other"];
  const frequencies = ["Daily", "Weekly", "Bi-weekly", "Monthly", "Quarterly", "Yearly"];
  const paymentMethods = ["MetaMask", "WalletConnect", "Coinbase Wallet", "Credit Card", "Apple Pay", "PayPal", "Bank Transfer"];
  
  // Generate random colors
  const generateRandomColor = () => {
    const colors = ["#3B82F6", "#10B981", "#F59E0B", "#8B5CF6", "#EC4899", "#EF4444", "#6366F1", "#14B8A6", "#F97316", "#8B5CF6"];
    return colors[Math.floor(Math.random() * colors.length)];
  };
  
  // Format date for display
  const formatDate = (dateString: string) => {
    if (!dateString) return "N/A";
    const date = new Date(dateString);
    return date.toLocaleDateString("en-US", {
      year: "numeric",
      month: "short",
      day: "numeric",
    });
  };
  
  // Generate subscription logos
  const getLogoUrl = (name: string) => {
    const logos: { [key: string]: string } = {
      Netflix: "https://cdn4.iconfinder.com/data/icons/logos-and-brands/512/227_Netflix_logo-512.png ",
      Spotify: "https://cdn2.iconfinder.com/data/icons/social-icons-33/128/Spotify-512.png ",
      "Amazon Prime": "https://cdn3.iconfinder.com/data/icons/popular-services-brands-vol-2/512/amazon-prime-512.png ",
      "Apple Music": "https://cdn2.iconfinder.com/data/icons/social-media-2285/512/1_Apple_Music_logo-512.png ",
      "Disney+": "https://cdn1.iconfinder.com/data/icons/logos-brands-5/24/disney-plus-512.png ",
      "YouTube Premium": "https://cdn1.iconfinder.com/data/icons/logotypes/32/youtube-512.png ",
      "HBO Max": "https://cdn2.iconfinder.com/data/icons/social-media-2487/24/hbo-512.png ",
      Hulu: "https://cdn3.iconfinder.com/data/icons/social-media-2169/24/social_media_social_media_logo_hulu-512.png ",
      "Adobe CC": "https://cdn0.iconfinder.com/data/icons/logos-brands-5/200/adobe_logo_creative_cloud-512.png ",
      "Microsoft 365": "https://cdn3.iconfinder.com/data/icons/social-media-2169/24/social_media_social_media_logo_office-512.png ",
      "Google One": "https://cdn3.iconfinder.com/data/icons/logos-brands-3/24/logo_brand_brands_logos_google_drive-512.png ",
      Dropbox: "https://cdn0.iconfinder.com/data/icons/social-media-2092/100/social-56-512.png ",
      Slack: "https://cdn2.iconfinder.com/data/icons/social-media-2285/512/1_Slack_colored_svg-512.png ",
      Notion: "https://cdn4.iconfinder.com/data/icons/logos-brands-5/24/notion-512.png ",
      "Gym Membership": "https://cdn2.iconfinder.com/data/icons/sports-fitness-line-vol-1/52/exercise__gym__workout__fitness__dumbbell__weight__muscle-512.png ",
      NYT: "https://cdn3.iconfinder.com/data/icons/popular-services-brands/512/new-york-times-512.png ",
      Audible: "https://cdn2.iconfinder.com/data/icons/social-media-2285/512/1_Audible_logo-512.png ",
    };
    
    return (
      logos[name] ||
      `https://ui-avatars.com/api/?name= ${encodeURIComponent(name)}&background=${generateRandomColor().substring(1)}&color=fff&size=128`
    );
  };
  
  // Calculate subscription stats
  const getSubscriptionStats = () => {
    const totalMonthly = subscriptions
      .filter((sub) => sub.status === "active")
      .reduce((sum, sub) => sum + sub.numericAmount, 0);
    
    const totalYearly = totalMonthly * 12;
    
    const categoryCounts: { [key: string]: number } = {};
    subscriptions.forEach((sub) => {
      categoryCounts[sub.category] = (categoryCounts[sub.category] || 0) + 1;
    });
    
    const topCategory =
      Object.entries(categoryCounts).sort((a, b) => b[1] - a[1])[0]?.[0] || "None";
    
    return {
      totalActive: subscriptions.filter((sub) => sub.status === "active").length,
      totalPaused: subscriptions.filter((sub) => sub.status === "paused").length,
      totalExpiring: subscriptions.filter((sub) => sub.status === "expiring").length,
      totalShared: subscriptions.filter((sub) => sub.status === "shared").length,
      totalMonthly: totalMonthly.toFixed(2),
      totalYearly: totalYearly.toFixed(2),
      topCategory,
      erc7715Count: subscriptions.filter((s) => s.erc7715).length,
      categoryCounts,
    };
  };
  
  // Load initial subscriptions from localStorage
  useEffect(() => {
    if (typeof window !== "undefined") {
      const savedSubscriptions = localStorage.getItem("subscriptions");
      if (savedSubscriptions) {
        setSubscriptions(JSON.parse(savedSubscriptions));
      } else {
        setSubscriptions([]);
        localStorage.setItem("subscriptions", JSON.stringify([]));
      }
    }
  }, []);
<<<<<<< HEAD

  const filteredSubscriptions = subscriptions
    .filter((sub) => {
      // Filter by tab
      if (activeTab === "all") return true;
      if (activeTab === "erc7715") return sub.erc7715;
      return sub.status === activeTab;
    })
    .filter((sub) => {
      // Filter by search query
      if (!searchQuery) return true;
      return (
        sub.name.toLowerCase().includes(searchQuery.toLowerCase()) ||
        sub.category.toLowerCase().includes(searchQuery.toLowerCase()) ||
        sub.description?.toLowerCase().includes(searchQuery.toLowerCase())
      );
    })
    .filter((sub) => {
      // Filter by selected categories
      if (selectedCategories.length === 0) return true;
      return selectedCategories.includes(sub.category);
    })
    .sort((a, b) => {
      // Sort
      if (sortBy === "name") return a.name.localeCompare(b.name);
      if (sortBy === "amount") return a.numericAmount - b.numericAmount;
      if (sortBy === "nextPayment")
        return (
          new Date(a.nextPayment).getTime() - new Date(b.nextPayment).getTime()
        );
      if (sortBy === "category") return a.category.localeCompare(b.category);
      if (sortBy === "created")
        return (
          new Date(b.createdAt || "").getTime() -
          new Date(a.createdAt || "").getTime()
        );
      return 0;
    });

  const getCounts = (status: string): number => {
    if (status === "erc7715") return subscriptions.filter((s) => s.erc7715).length;
    if (status === "all") return subscriptions.length;
    return subscriptions.filter((s) => s.status === status).length;
  };

  const handleInputChange = (field: keyof Subscription, value: string | boolean | number) => {
    if (!currentSubscription) return;

    if (field === "amount") {
      if (typeof value !== "string") return;

      const numericValue = parseFloat(value.replace(/[^0-9.]/g, ""));
      setCurrentSubscription({
        ...currentSubscription,
        amount: value,
        numericAmount: numericValue,
      });
    } else {
      setCurrentSubscription({
        ...currentSubscription,
=======
  
  // Save subscriptions to localStorage
  useEffect(() => {
    if (typeof window !== "undefined") {
      localStorage.setItem("subscriptions", JSON.stringify(subscriptions));
    }
  }, [subscriptions]);
  
  // Handle form input changes
  const handleInputChange = (
    field: keyof Subscription,
    value: string | boolean | number
  ) => {
    if (field === "amount") {
      if (typeof value !== "string") return;
      setFormState((prev) => {
        const numericValue = parseFloat(value.replace(/[^0-9.]/g, ""));
        return {
          ...prev,
          amount: value,
          numericAmount: isNaN(numericValue) ? 0 : numericValue,
        };
      });
    } else {
      setFormState({
        ...formState,
>>>>>>> 18c1d1ce
        [field]: value,
      });
    }
  };
<<<<<<< HEAD

  const openAddModal = () => {
    setIsAddModalOpen(true);
  };

  const openEditModal = (sub: Subscription) => {
    setCurrentSubscription(sub);
    setIsEditModalOpen(true);
  };

  const openDeleteModal = (sub: Subscription) => {
    setCurrentSubscription(sub);
    setIsDeleteModalOpen(true);
  };

  const openShareModal = (sub: Subscription) => {
    setCurrentSubscription(sub);
    setIsShareModalOpen(true);
  };

  const openStatsModal = (sub: Subscription) => {
    setCurrentSubscription(sub);
    setIsStatsModalOpen(true);
  };

  const toggleCategoryFilter = (category: string) => {
    setSelectedCategories((prev) =>
      prev.includes(category)
        ? prev.filter((c) => c !== category)
        : [...prev, category]
    );
=======
  
  // Reset form
  const resetForm = () => {
    const today = new Date().toISOString().split("T")[0];
    setFormState({
      id: "",
      name: "",
      amount: "",
      numericAmount: 0,
      frequency: "Monthly",
      nextPayment: today,
      category: "Entertainment",
      paymentMethod: "MetaMask",
      status: "active",
      description: "",
      contractAddress: "",
      erc7715: false,
      tokenAddress: "",
      recipient: "",
      isAutoRenewing: false,
      color: "#6366F1",
    });
    setErc7715Error(null);
    setErc7715Loading(false);
  };
  
  // Validate form
  const validateForm = (): boolean => {
    if (!formState.name.trim()) {
      toast({ title: "Error", description: "Name is required." });
      return false;
    }
    if (!formState.amount || formState.numericAmount <= 0) {
      toast({ title: "Error", description: "Valid amount is required." });
      return false;
    }
    if (!formState.nextPayment) {
      toast({ title: "Error", description: "Next payment date is required." });
      return false;
    }
    
    if (formState.erc7715) {
      if (!formState.contractAddress) {
        toast({
          title: "Error",
          description: "Smart account creation failed. Please try again.",
          variant: "destructive",
        });
        return false;
      }
      if (!formState.tokenAddress) {
        toast({
          title: "Error",
          description: "Token address is required.",
          variant: "destructive",
        });
        return false;
      }
      if (!formState.recipient) {
        toast({
          title: "Error",
          description: "Recipient address is required.",
          variant: "destructive",
        });
        return false;
      }
    }
    
    return true;
  };
  
  // Calculate stream rate for ERC-7715
  const calculateStreamRate = () => {
    if (formState.numericAmount <= 0) {
      throw new Error("Amount must be greater than zero");
    }
    const amountInWei = BigInt(Math.floor(formState.numericAmount * 1e18));
    return (amountInWei / BigInt(SECONDS_IN_MONTH)).toString();
  };
  
  // Replace the MetaMask session account creation with this updated version
  const createSmartAccount = async () => {
    if (!walletClient || !address) {
      toast({
        title: "Error",
        description: "Wallet connection required",
        variant: "destructive",
      });
      throw new Error("Wallet connection required");
    }

    try {
      setErc7715Error(null);
      setErc7715Loading(true);

      // Create session account
      const sessionAccount = await createSessionAccount({
        address: address as Address,
        type: 'json-rpc'
      });

      // Calculate stream parameters
      const streamParams = calculateStreamParams({
        address: sessionAccount.address,
        amount: formState.numericAmount,
        duration: SECONDS_IN_MONTH,
        chainId: chain.id,
        description: `Payment for ${formState.name} subscription`
    });

      // Grant streaming permissions
      const grantedPermissions = await walletClient.getPermissions();

      // Update form state with stream config
      setFormState(prev => ({
        ...prev,
        contractAddress: sessionAccount.address,
        tokenAddress: "0x0000000000000000000000000000000000000000", // ETH
        recipient: address,
        streamConfig: {
          expiry: streamParams.expiry,
          amountPerSecond: streamParams.permission.data.amountPerSecond.toString(),
          maxAmount: streamParams.permission.data.maxAmount.toString(),
          startTime: streamParams.permission.data.startTime
        }
    }));

    return {
      contractAddress: sessionAccount.address,
      tokenAddress: "0x0000000000000000000000000000000000000000",
      recipient: address,
      permissions: grantedPermissions,
    };

  } catch (error) {
    console.error("Smart Account Error:", error);
    setErc7715Error("Failed to create smart account");
    setFormState(prev => ({
      ...prev,
      contractAddress: "",
      tokenAddress: "",
      recipient: ""
    }));
    return null;
  } finally {
    setErc7715Loading(false);
  }
};
  
  // Toggle ERC-7715
  const toggleERC7715 = async (checked: boolean) => {
    if (!isConnected && checked) {
      toast({
        title: "Wallet Required",
        description: "Please connect your wallet first to enable smart subscriptions.",
        variant: "destructive",
      });
      return;
    }
    
    if (checked) {
      const result = await createSmartAccount();
      if (result) {
        setFormState(prev => ({
          ...prev,
          erc7715: true,
          ...result
        }));
      }
    } else {
      setFormState(prev => ({
        ...prev,
        erc7715: false,
        contractAddress: "",
        tokenAddress: "",
        recipient: "",
      }));
    }
  };
  
  // Add subscription
  const handleAddSubscription = async () => {
    if (!validateForm()) return;
    setIsSubmitting(true);
    
    try {
      // If using ERC-7715 but missing account details, try to create again
      if (formState.erc7715 && (!formState.contractAddress || !formState.tokenAddress || !formState.recipient)) {
        const result = await createSmartAccount();
        if (!result) {
          return;
        }
        setFormState(prev => ({ ...prev, ...result }));
      }
      
      const newSub: Subscription = {
        ...formState,
        id: `sub_${uuidv4()}`,
        createdAt: new Date().toISOString(),
        lastPayment: new Date().toISOString(),
        totalSpent: formState.amount,
        totalPayments: 1,
        logo: getLogoUrl(formState.name),
        color: formState.color || generateRandomColor(),
      };
      
      setSubscriptions([...subscriptions, newSub]);
      toast({ title: "Success", description: "Subscription added successfully." });
      setIsAddModalOpen(false);
      resetForm();
    } catch (error) {
      console.error("Add Subscription Error:", error);
      toast({
        title: "Error",
        description: "Failed to add subscription. Please try again.",
        variant: "destructive",
      });
    } finally {
      setIsSubmitting(false);
    }
>>>>>>> 18c1d1ce
  };
  
  // Create subscription stats
  const stats = getSubscriptionStats();
  
  return (
    <TooltipProvider>
      <div className="container mx-auto p-6 space-y-8">
        {/* Educational Content */}
        <AnimatePresence>
          {showERC7715Info && (
            <ERC7715Education onClose={() => setShowERC7715Info(false)} />
          )}
        </AnimatePresence>
        
        {/* Header */}
        <motion.div
          className="flex justify-between items-center"
          initial={{ opacity: 0, y: -20 }}
          animate={{ opacity: 1, y: 0 }}
          transition={{ duration: 0.5 }}
        >
          <div>
            <h1 className="text-3xl font-bold bg-gradient-to-r from-indigo-600 to-purple-600 text-transparent bg-clip-text">
              Subscription Management
            </h1>
            <p className="text-muted-foreground">
              Track and manage your recurring payments
            </p>
          </div>
          <div className="flex space-x-2">
            <Button
              variant="outline"
              onClick={() => setShowFilters(!showFilters)}
            >
              <Filter className="mr-2 h-4 w-4" />
              Filters
            </Button>
            <Button
              onClick={() => {
                resetForm();
                setIsAddModalOpen(true);
              }}
              className="bg-gradient-to-r from-amber-500 to-orange-400 hover:from-amber-500 hover:to-yellow-400"
            >
              <Plus className="mr-2 h-4 w-4" />
              Add Subscription
            </Button>
          </div>
        </motion.div>
        
        {/* Connection Status */}
        <motion.div
          initial={{ opacity: 0, y: 20 }}
          animate={{ opacity: 1, y: 0 }}
          transition={{ delay: 0.2 }}
        >
          <Card className="bg-gradient-to-r from-indigo-50 to-purple-50 dark:from-indigo-950/20 dark:to-purple-950/20">
            <CardContent className="p-4 flex items-center justify-between">
              <div className="flex items-center">
                <div
                  className={`h-2 w-2 rounded-full mr-2 ${
                    isConnected ? "bg-green-500" : "bg-red-500"
                  }`}
                ></div>
                <span className="text-sm font-medium">
                  {isConnected
                    ? `Connected: ${address?.substring(0, 6)}...${address?.substring(address.length - 4)}`
                    : "Not Connected"}
                </span>
              </div>
              <Button variant="ghost" size="sm">
                <Settings className="h-4 w-4" />
              </Button>
            </CardContent>
          </Card>
        </motion.div>
        
        {/* Stats Overview */}
        <motion.div
          className="grid grid-cols-1 md:grid-cols-3 gap-4"
          variants={containerVariants}
          initial="hidden"
          animate="show"
        >
          <Card>
            <CardHeader className="pb-2">
              <CardDescription>Total Monthly</CardDescription>
            </CardHeader>
            <CardContent>
              <div className="flex items-center">
                <DollarSign className="h-6 w-6 text-indigo-600 mr-2" />
                <span className="text-2xl font-bold">${stats.totalMonthly}</span>
              </div>
            </CardContent>
          </Card>
          <Card>
            <CardHeader className="pb-2">
              <CardDescription>Active Subscriptions</CardDescription>
            </CardHeader>
            <CardContent>
              <div className="flex items-center">
                <Zap className="h-6 w-6 text-indigo-600 mr-2" />
                <span className="text-2xl font-bold">{stats.totalActive}</span>
              </div>
            </CardContent>
          </Card>
          <Card>
            <CardHeader className="pb-2">
              <CardDescription>Top Category</CardDescription>
            </CardHeader>
            <CardContent>
              <div className="flex items-center">
                <Tag className="h-6 w-6 text-indigo-600 mr-2" />
                <span className="text-2xl font-bold">{stats.topCategory}</span>
            </CardContent>
          </Card>
        </motion.div>
        
        {/* Tabs */}
        <Tabs value={activeTab} onValueChange={setActiveTab}>
          <TabsList className="grid w-full grid-cols-6 bg-indigo-50 dark:bg-indigo-950/20">
            <TabsTrigger value="all">All ({subscriptions.length})</TabsTrigger>
            <TabsTrigger value="active">Active ({stats.totalActive})</TabsTrigger>
            <TabsTrigger value="paused">Paused ({stats.totalPaused})</TabsTrigger>
            <TabsTrigger value="expiring">Expiring ({stats.totalExpiring})</TabsTrigger>
            <TabsTrigger value="shared">Shared ({stats.totalShared})</TabsTrigger>
            <TabsTrigger value="erc7715">ERC-7715 ({stats.erc7715Count})</TabsTrigger>
          </TabsList>
        </Tabs>
        
        {/* Subscriptions Grid */}
        <motion.div
          className={`grid ${viewMode === "grid" ? "grid-cols-1 md:grid-cols-2 lg:grid-cols-3" : "grid-cols-1"} gap-6`}
          variants={containerVariants}
          initial="hidden"
          animate="show"
        >
          {subscriptions.length === 0 ? (
            <motion.div variants={itemVariants} className="col-span-full">
              <Card className="text-center py-12">
                <CardContent>
                  <p className="text-muted-foreground mb-4">No subscriptions found</p>
                  <Button
                    onClick={() => {
                      resetForm();
                      setIsAddModalOpen(true);
                    }}
                  >
                    <Plus className="mr-2 h-4 w-4" />
                    Add Your First Subscription
                  </Button>
                </CardContent>
              </Card>
            </motion.div>
          ) : (
            subscriptions.map((sub) => {
              const StatusIcon = statusVariants[sub.status].icon;
              return (
                <motion.div key={sub.id} variants={itemVariants}>
                  <Card className="hover:shadow-lg transition-shadow">
                    <CardHeader className="relative">
                      <div className="flex items-center space-x-3">
                        <img
                          src={sub.logo}
                          alt={`${sub.name} logo`}
                          className="h-10 w-10 rounded-full object-cover"
                        />
                        <div>
                          <CardTitle className="text-lg">{sub.name}</CardTitle>
                          <CardDescription>{sub.category}</CardDescription>
                        </div>
                      </div>
                      <div className="absolute top-4 right-4">
                        <DropdownMenu>
                          <DropdownMenuTrigger asChild>
                            <Button variant="ghost" size="sm">
                              <MoreHorizontal className="h-4 w-4" />
                            </Button>
                          </DropdownMenuTrigger>
                          <DropdownMenuContent>
                            <DropdownMenuItem onClick={() => {
                              setCurrentSubscription(sub);
                              setFormState({...sub});
                              setIsEditModalOpen(true);
                            }}>
                              <Edit className="mr-2 h-4 w-4" />
                              Edit
                            </DropdownMenuItem>
                            <DropdownMenuItem onClick={() => {
                              setCurrentSubscription(sub);
                              setIsShareModalOpen(true);
                            }}>
                              <UserPlus className="mr-2 h-4 w-4" />
                              Share
                            </DropdownMenuItem>
                            <DropdownMenuItem onClick={() => {
                              setCurrentSubscription(sub);
                              setIsStatsModalOpen(true);
                            }}>
                              <BarChart2 className="mr-2 h-4 w-4" />
                              Stats
                            </DropdownMenuItem>
                            <DropdownMenuSeparator />
                            <DropdownMenuItem
                              onClick={() => {
                                setCurrentSubscription(sub);
                                setIsDeleteModalOpen(true);
                              }}
                              className="text-red-600"
                            >
                              <Trash2 className="mr-2 h-4 w-4" />
                              Delete
                            </DropdownMenuItem>
                          </DropdownMenuContent>
                        </DropdownMenu>
                      </div>
                    </CardHeader>
                    <CardContent>
                      <div className="space-y-4">
                        <div className="flex justify-between items-center">
                          <span className="text-muted-foreground">Amount</span>
                          <span className="font-bold">{sub.amount}</span>
                        </div>
                        <div className="flex justify-between items-center">
                          <span className="text-muted-foreground">Frequency</span>
                          <span>{sub.frequency}</span>
                        </div>
                        <div className="flex justify-between items-center">
                          <span className="text-muted-foreground">Next Payment</span>
                          <span>{formatDate(sub.nextPayment)}</span>
                        </div>
                        <div className="flex justify-between items-center">
                          <span className="text-muted-foreground">Status</span>
                          <Badge
                            className={`${statusVariants[sub.status].bg} ${statusVariants[sub.status].text}`}
                          >
                            <StatusIcon className="mr-1 h-3 w-3" />
                            {sub.status.charAt(0).toUpperCase() + sub.status.slice(1)}
                          </Badge>
                        </div>
                        {sub.erc7715 && (
                          <div className="flex justify-between items-center">
                            <span className="text-muted-foreground">ERC-7715</span>
                            <Badge variant="outline">
                              <Zap className="mr-1 h-3 w-3" />
                              Smart Subscription
                            </Badge>
                          </div>
                        )}
                      </div>
                    </CardContent>
                    <CardFooter className="flex justify-between">
                      <Button
                        variant="ghost"
                        onClick={() =>
                          setExpandedSubscription(
                            expandedSubscription === sub.id ? null : sub.id
                          )
                        }
                      >
                        {expandedSubscription === sub.id ? "Show Less" : "Show More"}
                        <ChevronRight
                          className={`ml-2 h-4 w-4 transition-transform ${
                            expandedSubscription === sub.id ? "rotate-90" : ""
                          }`}
                        />
                      </Button>
                      <Tooltip>
                        <TooltipTrigger asChild>
                          <Button variant="outline" size="sm" onClick={() => window.open("https://example.com ", "_blank")}>
                            <ExternalLink className="h-4 w-4" />
                          </Button>
                        </TooltipTrigger>
                        <TooltipContent>Visit Website</TooltipContent>
                      </Tooltip>
                    </CardFooter>
                  </Card>
                  {sub.erc7715 && sub.streamConfig && (
                    <div className="mt-4 p-3 bg-slate-50 dark:bg-slate-900 rounded-md">
                      <h4 className="text-sm font-medium mb-2">Stream Configuration</h4>
                      <div className="space-y-2 text-xs">
                        <div className="flex justify-between">
                          <span className="text-muted-foreground">Rate</span>
                          <span>{formatEther(BigInt(sub.streamConfig.amountPerSecond))} ETH/s</span>
                        </div>
                        <div className="flex justify-between">
                          <span className="text-muted-foreground">Expiry</span>
                          <span>{new Date(sub.streamConfig.expiry * 1000).toLocaleDateString()}</span>
                        </div>
                        <div className="flex justify-between">
                          <span className="text-muted-foreground">Max Amount</span>
                          <span>{formatEther(BigInt(sub.streamConfig.maxAmount))} ETH</span>
                        </div>
                      </div>
                    </div>
                  )}
                </motion.div>
              );
            })
          )}
        </motion.div>
<<<<<<< HEAD

        {/* Modal Components */}
        <AddSubscriptionModal
          isOpen={isAddModalOpen}
          onClose={() => setIsAddModalOpen(false)}
          onSubmit={(subscription) => {
            setSubscriptions([...subscriptions, subscription]);
            setIsAddModalOpen(false);
          }}
          categories={categories}
          frequencies={frequencies}
          paymentMethods={paymentMethods}
        />

        <EditSubscriptionModal
          isOpen={isEditModalOpen}
          onClose={() => setIsEditModalOpen(false)}
          onSubmit={(subscription) => {
            setSubscriptions(
              subscriptions.map((sub) =>
                sub.id === subscription.id ? subscription : sub
              )
            );
            setIsEditModalOpen(false);
          }}
          subscription={currentSubscription}
          categories={categories}
          frequencies={frequencies}
          paymentMethods={paymentMethods}
        />

        <DeleteSubscriptionModal
          isOpen={isDeleteModalOpen}
          onClose={() => setIsDeleteModalOpen(false)}
          onConfirm={(subscription) => {
            setSubscriptions(
              subscriptions.filter((sub) => sub.id !== subscription.id)
            );
            setIsDeleteModalOpen(false);
          }}
          subscription={currentSubscription}
        />

        <ShareSubscriptionModal
          isOpen={isShareModalOpen}
          onClose={() => setIsShareModalOpen(false)}
          onShare={(subscription, emails) => {
            setSubscriptions(
              subscriptions.map((sub) =>
                sub.id === subscription.id
                  ? {
                      ...sub,
                      sharedWith: [...(sub.sharedWith || []), ...emails],
                      status: "shared" as "shared",
                    }
                  : sub
              )
            );
            setIsShareModalOpen(false);
          }}
          subscription={currentSubscription}
        />

        <StatsSubscriptionModal
          isOpen={isStatsModalOpen}
          onClose={() => setIsStatsModalOpen(false)}
          stats={{
            totalActive: subscriptions.filter((sub) => sub.status === "active").length,
            totalPaused: subscriptions.filter((sub) => sub.status === "paused").length,
            totalExpiring: subscriptions.filter((sub) => sub.status === "expiring").length,
            totalShared: subscriptions.filter((sub) => sub.status === "shared").length,
            totalMonthly: subscriptions
              .filter((sub) => sub.status === "active")
              .reduce((sum, sub) => sum + sub.numericAmount, 0)
              .toFixed(2),
            totalYearly: (
              subscriptions
                .filter((sub) => sub.status === "active")
                .reduce((sum, sub) => sum + sub.numericAmount, 0) * 12
            ).toFixed(2),
            topCategory: Object.entries(
              subscriptions.reduce((acc, sub) => {
                acc[sub.category] = (acc[sub.category] || 0) + 1;
                return acc;
              }, {} as { [key: string]: number })
            ).sort((a, b) => b[1] - a[1])[0]?.[0] || "None",
            erc7715Count: subscriptions.filter((sub) => sub.erc7715).length,
            categoryCounts: subscriptions.reduce((acc, sub) => {
              acc[sub.category] = (acc[sub.category] || 0) + 1;
              return acc;
            }, {} as { [key: string]: number }),
          }}
        />
=======
        
        {/* Add Subscription Modal */}
        <Dialog open={isAddModalOpen} onOpenChange={setIsAddModalOpen}>
          <DialogContent className="max-w-md">
            <DialogHeader>
              <DialogTitle>Add New Subscription</DialogTitle>
              <DialogDescription>
                Enter your subscription details below
              </DialogDescription>
            </DialogHeader>
            
            {erc7715Error && (
              <Card className="bg-red-50 dark:bg-red-900/20 border-l-4 border-red-500">
                <CardContent className="p-4">
                  <div className="flex items-start">
                    <AlertCircle className="h-5 w-5 text-red-500 mt-0.5 mr-2" />
                    <p className="text-sm text-red-500">{erc7715Error}</p>
                  </div>
                </CardContent>
              </Card>
            )}
            
            <div className="grid gap-4 py-4">
              {/* Name and Amount */}
              <div className="grid grid-cols-2 gap-3">
                <div>
                  <Label className="text-xs font-medium">Name</Label>
                  <Input
                    value={formState.name}
                    onChange={(e) => handleInputChange("name", e.target.value)}
                    placeholder="e.g., Netflix"
                    className="h-8 text-sm"
                  />
                </div>
                <div>
                  <Label className="text-xs font-medium">Amount</Label>
                  <Input
                    value={formState.amount}
                    onChange={(e) => handleInputChange("amount", e.target.value)}
                    placeholder="$9.99"
                    className="h-8 text-sm"
                  />
                </div>
              </div>
              
              {/* Frequency and Next Payment */}
              <div className="grid grid-cols-2 gap-3">
                <div>
                  <Label className="text-xs font-medium">Frequency</Label>
                  <Select
                    value={formState.frequency}
                    onValueChange={(value) => handleInputChange("frequency", value)}
                  >
                    <SelectTrigger className="h-8 text-sm">
                      <SelectValue placeholder="Select frequency" />
                    </SelectTrigger>
                    <SelectContent>
                      {frequencies.map((freq) => (
                        <SelectItem key={freq} value={freq} className="text-sm">
                          {freq}
                        </SelectItem>
                      ))}
                    </SelectContent>
                  </Select>
                </div>
                <div>
                  <Label className="text-xs font-medium">Next Payment</Label>
                  <Input
                    type="date"
                    value={formState.nextPayment}
                    onChange={(e) => handleInputChange("nextPayment", e.target.value)}
                    className="h-8 text-sm"
                  />
                </div>
              </div>
              
              {/* Category and Payment Method */}
              <div className="grid grid-cols-2 gap-3">
                <div>
                  <Label className="text-xs font-medium">Category</Label>
                  <Select
                    value={formState.category}
                    onValueChange={(value) => handleInputChange("category", value)}
                  >
                    <SelectTrigger className="h-8 text-sm">
                      <SelectValue placeholder="Select category" />
                    </SelectTrigger>
                    <SelectContent>
                      {categories.map((cat) => (
                        <SelectItem key={cat} value={cat} className="text-sm">
                          {cat}
                        </SelectItem>
                      ))}
                    </SelectContent>
                  </Select>
                </div>
                <div>
                  <Label className="text-xs font-medium">Payment Method</Label>
                  <Select
                    value={formState.paymentMethod}
                    onValueChange={(value) => handleInputChange("paymentMethod", value)}
                  >
                    <SelectTrigger className="h-8 text-sm">
                      <SelectValue placeholder="Select payment method" />
                    </SelectTrigger>
                    <SelectContent>
                      {paymentMethods.map((method) => (
                        <SelectItem key={method} value={method} className="text-sm">
                          {method}
                        </SelectItem>
                      ))}
                    </SelectContent>
                  </Select>
                </div>
              </div>
              
              {/* Status and Description */}
              <div className="grid grid-cols-2 gap-3">
                <div>
                  <Label className="text-xs font-medium">Status</Label>
                  <Select
                    value={formState.status}
                    onValueChange={(value) => handleInputChange("status", value as Subscription["status"])}
                  >
                    <SelectTrigger className="h-8 text-sm">
                      <SelectValue placeholder="Select status" />
                    </SelectTrigger>
                    <SelectContent>
                      <SelectItem value="active" className="text-sm">Active</SelectItem>
                      <SelectItem value="paused" className="text-sm">Paused</SelectItem>
                      <SelectItem value="expiring" className="text-sm">Expiring</SelectItem>
                      <SelectItem value="shared" className="text-sm">Shared</SelectItem>
                    </SelectContent>
                  </Select>
                </div>
                <div>
                  <Label className="text-xs font-medium">Description</Label>
                  <Input
                    value={formState.description || ""}
                    onChange={(e) => handleInputChange("description", e.target.value)}
                    placeholder="Optional description"
                    className="h-8 text-sm"
                  />
                </div>
              </div>
              
              {/* ERC-7715 Toggle */}
              <div className="flex items-center space-x-2 pt-1">
                <Switch
                  checked={formState.erc7715}
                  onCheckedChange={toggleERC7715}
                  disabled={erc7715Loading || !isConnected}
                />
                <Label className="text-xs font-medium">
                  Enable ERC-7715 (Smart Subscription)
                </Label>
                {erc7715Loading && (
                  <Loader2 className="h-4 w-4 animate-spin text-indigo-600" />
                )}
              </div>
              
              {/* Smart Account Details (only shown when ERC-7715 is enabled) */}
              {formState.erc7715 && (
                <div className="space-y-3 border rounded-md p-3 bg-slate-50 dark:bg-slate-900">
                  <div className="text-xs text-muted-foreground">Smart Account Details</div>
                  
                  {formState.contractAddress ? (
                    <>
                      <div className="grid grid-cols-2 gap-3">
                        <div>
                          <Label className="text-xs font-medium">Contract</Label>
                          <Input
                            value={formState.contractAddress}
                            readOnly
                            className="h-8 text-xs bg-slate-100 dark:bg-slate-800"
                          />
                        </div>
                        <div>
                          <Label className="text-xs font-medium">Token</Label>
                          <Input
                            value={formState.tokenAddress}
                            readOnly
                            className="h-8 text-xs bg-slate-100 dark:bg-slate-800"
                          />
                        </div>
                      </div>
                      
                      <div className="grid grid-cols-2 gap-3">
                        <div>
                          <Label className="text-xs font-medium">Recipient</Label>
                          <Input
                            value={formState.recipient}
                            readOnly
                            className="h-8 text-xs bg-slate-100 dark:bg-slate-800"
                          />
                        </div>
                        <div className="flex items-center space-x-2 pt-4">
                          <Switch
                            checked={formState.isAutoRenewing || false}
                            onCheckedChange={(checked) => handleInputChange("isAutoRenewing", checked)}
                            className="scale-90"
                          />
                          <Label className="text-xs font-medium">Auto-Renew</Label>
                        </div>
                      </div>
                    </>
                  ) : (
                    <Card className="bg-amber-50 dark:bg-amber-900/20 border-amber-500">
                      <CardContent className="p-3 text-center">
                        <AlertCircle className="h-4 w-4 text-amber-500 mx-auto mb-1" />
                        <p className="text-sm text-amber-600 dark:text-amber-400">
                          Connect your wallet to create a smart account
                        </p>
                      </CardContent>
                    </Card>
                  )}
                </div>
              )}
            </div>
            
            <DialogFooter className="mt-4">
              <Button
                variant="outline"
                onClick={() => setIsAddModalOpen(false)}
                className="h-8 text-xs"
              >
                Cancel
              </Button>
              <Button
                onClick={handleAddSubscription}
                disabled={isSubmitting || (formState.erc7715 && !formState.contractAddress)}
                className="h-8 text-xs bg-gradient-to-r from-amber-500 to-orange-400 hover:from-amber-500 hover:to-yellow-400"
              >
                {isSubmitting ? (
                  <>
                    <Loader2 className="mr-1 h-3 w-3 animate-spin" />
                    Adding...
                  </>
                ) : (
                  "Add Subscription"
                )}
              </Button>
            </DialogFooter>
          </DialogContent>
        </Dialog>
>>>>>>> 18c1d1ce
      </div>
    </TooltipProvider>
  );
}<|MERGE_RESOLUTION|>--- conflicted
+++ resolved
@@ -79,40 +79,6 @@
   startTime: number;
 }
 
-<<<<<<< HEAD
-// Import UI components
-import {
-  Dialog,
-  DialogContent,
-  DialogDescription,
-  DialogFooter,
-  DialogHeader,
-  DialogTitle,
-} from "@/components/ui/dialog";
-import {
-  Select,
-  SelectContent,
-  SelectItem,
-  SelectTrigger,
-  SelectValue,
-} from "@/components/ui/select";
-import { Label } from "@/components/ui/label";
-import { Switch } from "@/components/ui/switch";
-
-// Import modals
-import { AddSubscriptionModal } from "./modals/add-subscription-modal";
-import { EditSubscriptionModal } from "./modals/edit-subscription-modal";
-import { DeleteSubscriptionModal } from "./modals/delete-subscription-modal";
-import { ShareSubscriptionModal } from "./modals/share-subscription-modal";
-import { StatsSubscriptionModal } from "./modals/stats-subscription-modal";
-
-// Import types
-import { Subscription } from "./types";
-
-// Type definitions
-type FormValue = string | boolean | number;
-type FormField = keyof Subscription;
-=======
 export interface Subscription {
   id: string;
   name: string;
@@ -141,7 +107,6 @@
   delegationManager?: string;
   streamConfig?: StreamConfig;
 }
->>>>>>> 18c1d1ce
 
 // Animation variants
 const containerVariants = {
@@ -277,9 +242,6 @@
   const [isDeleteModalOpen, setIsDeleteModalOpen] = useState(false);
   const [isShareModalOpen, setIsShareModalOpen] = useState(false);
   const [isStatsModalOpen, setIsStatsModalOpen] = useState(false);
-<<<<<<< HEAD
-  const [expandedSubscription, setExpandedSubscription] = useState<string | null>(null);
-=======
   const [isSubmitting, setIsSubmitting] = useState(false);
   const [expandedSubscription, setExpandedSubscription] = useState<string | null>(null);
   
@@ -305,7 +267,6 @@
   
   const [erc7715Loading, setErc7715Loading] = useState(false);
   const [erc7715Error, setErc7715Error] = useState<string | null>(null);
->>>>>>> 18c1d1ce
   const [currentSubscription, setCurrentSubscription] = useState<Subscription | null>(null);
   const [subscriptions, setSubscriptions] = useState<Subscription[]>([]);
   const [activeTab, setActiveTab] = useState("all");
@@ -407,68 +368,6 @@
       }
     }
   }, []);
-<<<<<<< HEAD
-
-  const filteredSubscriptions = subscriptions
-    .filter((sub) => {
-      // Filter by tab
-      if (activeTab === "all") return true;
-      if (activeTab === "erc7715") return sub.erc7715;
-      return sub.status === activeTab;
-    })
-    .filter((sub) => {
-      // Filter by search query
-      if (!searchQuery) return true;
-      return (
-        sub.name.toLowerCase().includes(searchQuery.toLowerCase()) ||
-        sub.category.toLowerCase().includes(searchQuery.toLowerCase()) ||
-        sub.description?.toLowerCase().includes(searchQuery.toLowerCase())
-      );
-    })
-    .filter((sub) => {
-      // Filter by selected categories
-      if (selectedCategories.length === 0) return true;
-      return selectedCategories.includes(sub.category);
-    })
-    .sort((a, b) => {
-      // Sort
-      if (sortBy === "name") return a.name.localeCompare(b.name);
-      if (sortBy === "amount") return a.numericAmount - b.numericAmount;
-      if (sortBy === "nextPayment")
-        return (
-          new Date(a.nextPayment).getTime() - new Date(b.nextPayment).getTime()
-        );
-      if (sortBy === "category") return a.category.localeCompare(b.category);
-      if (sortBy === "created")
-        return (
-          new Date(b.createdAt || "").getTime() -
-          new Date(a.createdAt || "").getTime()
-        );
-      return 0;
-    });
-
-  const getCounts = (status: string): number => {
-    if (status === "erc7715") return subscriptions.filter((s) => s.erc7715).length;
-    if (status === "all") return subscriptions.length;
-    return subscriptions.filter((s) => s.status === status).length;
-  };
-
-  const handleInputChange = (field: keyof Subscription, value: string | boolean | number) => {
-    if (!currentSubscription) return;
-
-    if (field === "amount") {
-      if (typeof value !== "string") return;
-
-      const numericValue = parseFloat(value.replace(/[^0-9.]/g, ""));
-      setCurrentSubscription({
-        ...currentSubscription,
-        amount: value,
-        numericAmount: numericValue,
-      });
-    } else {
-      setCurrentSubscription({
-        ...currentSubscription,
-=======
   
   // Save subscriptions to localStorage
   useEffect(() => {
@@ -495,44 +394,10 @@
     } else {
       setFormState({
         ...formState,
->>>>>>> 18c1d1ce
         [field]: value,
       });
     }
   };
-<<<<<<< HEAD
-
-  const openAddModal = () => {
-    setIsAddModalOpen(true);
-  };
-
-  const openEditModal = (sub: Subscription) => {
-    setCurrentSubscription(sub);
-    setIsEditModalOpen(true);
-  };
-
-  const openDeleteModal = (sub: Subscription) => {
-    setCurrentSubscription(sub);
-    setIsDeleteModalOpen(true);
-  };
-
-  const openShareModal = (sub: Subscription) => {
-    setCurrentSubscription(sub);
-    setIsShareModalOpen(true);
-  };
-
-  const openStatsModal = (sub: Subscription) => {
-    setCurrentSubscription(sub);
-    setIsStatsModalOpen(true);
-  };
-
-  const toggleCategoryFilter = (category: string) => {
-    setSelectedCategories((prev) =>
-      prev.includes(category)
-        ? prev.filter((c) => c !== category)
-        : [...prev, category]
-    );
-=======
   
   // Reset form
   const resetForm = () => {
@@ -753,7 +618,6 @@
     } finally {
       setIsSubmitting(false);
     }
->>>>>>> 18c1d1ce
   };
   
   // Create subscription stats
@@ -1056,101 +920,6 @@
             })
           )}
         </motion.div>
-<<<<<<< HEAD
-
-        {/* Modal Components */}
-        <AddSubscriptionModal
-          isOpen={isAddModalOpen}
-          onClose={() => setIsAddModalOpen(false)}
-          onSubmit={(subscription) => {
-            setSubscriptions([...subscriptions, subscription]);
-            setIsAddModalOpen(false);
-          }}
-          categories={categories}
-          frequencies={frequencies}
-          paymentMethods={paymentMethods}
-        />
-
-        <EditSubscriptionModal
-          isOpen={isEditModalOpen}
-          onClose={() => setIsEditModalOpen(false)}
-          onSubmit={(subscription) => {
-            setSubscriptions(
-              subscriptions.map((sub) =>
-                sub.id === subscription.id ? subscription : sub
-              )
-            );
-            setIsEditModalOpen(false);
-          }}
-          subscription={currentSubscription}
-          categories={categories}
-          frequencies={frequencies}
-          paymentMethods={paymentMethods}
-        />
-
-        <DeleteSubscriptionModal
-          isOpen={isDeleteModalOpen}
-          onClose={() => setIsDeleteModalOpen(false)}
-          onConfirm={(subscription) => {
-            setSubscriptions(
-              subscriptions.filter((sub) => sub.id !== subscription.id)
-            );
-            setIsDeleteModalOpen(false);
-          }}
-          subscription={currentSubscription}
-        />
-
-        <ShareSubscriptionModal
-          isOpen={isShareModalOpen}
-          onClose={() => setIsShareModalOpen(false)}
-          onShare={(subscription, emails) => {
-            setSubscriptions(
-              subscriptions.map((sub) =>
-                sub.id === subscription.id
-                  ? {
-                      ...sub,
-                      sharedWith: [...(sub.sharedWith || []), ...emails],
-                      status: "shared" as "shared",
-                    }
-                  : sub
-              )
-            );
-            setIsShareModalOpen(false);
-          }}
-          subscription={currentSubscription}
-        />
-
-        <StatsSubscriptionModal
-          isOpen={isStatsModalOpen}
-          onClose={() => setIsStatsModalOpen(false)}
-          stats={{
-            totalActive: subscriptions.filter((sub) => sub.status === "active").length,
-            totalPaused: subscriptions.filter((sub) => sub.status === "paused").length,
-            totalExpiring: subscriptions.filter((sub) => sub.status === "expiring").length,
-            totalShared: subscriptions.filter((sub) => sub.status === "shared").length,
-            totalMonthly: subscriptions
-              .filter((sub) => sub.status === "active")
-              .reduce((sum, sub) => sum + sub.numericAmount, 0)
-              .toFixed(2),
-            totalYearly: (
-              subscriptions
-                .filter((sub) => sub.status === "active")
-                .reduce((sum, sub) => sum + sub.numericAmount, 0) * 12
-            ).toFixed(2),
-            topCategory: Object.entries(
-              subscriptions.reduce((acc, sub) => {
-                acc[sub.category] = (acc[sub.category] || 0) + 1;
-                return acc;
-              }, {} as { [key: string]: number })
-            ).sort((a, b) => b[1] - a[1])[0]?.[0] || "None",
-            erc7715Count: subscriptions.filter((sub) => sub.erc7715).length,
-            categoryCounts: subscriptions.reduce((acc, sub) => {
-              acc[sub.category] = (acc[sub.category] || 0) + 1;
-              return acc;
-            }, {} as { [key: string]: number }),
-          }}
-        />
-=======
         
         {/* Add Subscription Modal */}
         <Dialog open={isAddModalOpen} onOpenChange={setIsAddModalOpen}>
@@ -1396,7 +1165,6 @@
             </DialogFooter>
           </DialogContent>
         </Dialog>
->>>>>>> 18c1d1ce
       </div>
     </TooltipProvider>
   );
