--- conflicted
+++ resolved
@@ -839,7 +839,6 @@
   private constructor(private config: BumblebeeSdkConfig) {
     this.rpcUrl = config.network === Network.Mainnet 
       ? (env.MAINNET_RPC_URL || env.RPC_URL)
-<<<<<<< HEAD
       : env.RPC_URL
   }
   private client: PublicClient
@@ -850,14 +849,6 @@
   // Add init method to fix TypeScript error in subscription management component
   async init(): Promise<void> {
     // Initialize SDK components
-=======
-      : env.RPC_URL;
-    
-    this.client = createPublicClient({
-      chain: NETWORK_CONFIGS[config.network].chain,
-      transport: http(NETWORK_CONFIGS[config.network].rpcUrl)
-    });
->>>>>>> 4256c304
     this.wallet = {
       getClient: () => ({ /* mock wallet client */ })
     };
